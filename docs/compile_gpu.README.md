--- conflicted
+++ resolved
@@ -129,13 +129,6 @@
 And you are all done.
 The UniFrac binary and libraries in the Anaconda environment are now the GPU-enabled ones.
 
-<<<<<<< HEAD
-## Compiling an older version of Unifrac for GPUs
-
-If you do not want the cutting edge UniFrac from git, you will have to use version-specific instructions:
-* [0.20.1 GPU compile instructions](https://github.com/sfiligoi/unifrac/blob/v0.20.1-docs/docs/compile_gpu.README.txt)
-* [0.20.2 GPU compile instructions](https://github.com/sfiligoi/unifrac/blob/v0.20.2-docs/docs/compile_gpu.README.md)
-=======
 *Note:* The produced binary has both GPU and CPU unifrac code paths. 
 The GPU path will be used if a GPU is detected, and use the CPU code path else.
 You can forecefully disable the GPU with:
@@ -147,4 +140,9 @@
 ```
 export UNIFRAC_GPU_INFO=Y
 ```
->>>>>>> 86f6a8b2
+
+## Compiling an older version of Unifrac for GPUs
+
+If you do not want the cutting edge UniFrac from git, you will have to use version-specific instructions:
+* [0.20.1 GPU compile instructions](https://github.com/sfiligoi/unifrac/blob/v0.20.1-docs/docs/compile_gpu.README.txt)
+* [0.20.2 GPU compile instructions](https://github.com/sfiligoi/unifrac/blob/v0.20.2-docs/docs/compile_gpu.README.md)
