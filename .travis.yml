--- conflicted
+++ resolved
@@ -41,10 +41,10 @@
 install:
   - conda create --yes -n test-env python=$PYTHON_VERSION
   - source activate test-env
-  - conda install --yes numpy "h5py>=2.7.0" "scikit-bio>=0.5.1" flake8 nose
+  - conda config --add channels conda-forge
+  - conda install --yes cython "hdf5>=1.8.17" biom-format numpy "h5py>=2.7.0" "scikit-bio>=0.5.1" flake8 nose
   # needed for the hdf5 dev tools
   - if [[ "$TRAVIS_OS_NAME" == "linux" ]]; then SED='sed -i'; else SED='sed -i '"'"''"'"' '; fi
-  - conda install --yes -c conda-forge cython "hdf5>=1.8.17" biom-format
   # make sure hdf5 is using the compiler we want to use for this build
   - $SED "s|^CXXBASE=.*|CXXBASE=$CXX_FOR_BUILD|" `which h5c++` 
   - $SED "s|^CXXLINKERBASE=.*|CXXLINKERBASE=$CXX_FOR_BUILD|" `which h5c++` 
@@ -57,17 +57,11 @@
   # make sure dynamic linking to shared libraries is enabled
   - $SED 's/^STATIC_AVAILABLE=.*/STATIC_AVAILABLE="no"/' `which h5c++` 
   - export CC=`which h5c++`
-<<<<<<< HEAD
-  # cat h5c++ for debugging
-  - cat `which h5c++`
-  - pushd sucpp; make test; make main; make api; make capi_test; make rapi_test; popd 
-=======
   - pushd sucpp
   - make test
   - make main
   - make api
   - popd 
->>>>>>> c5b3cf27
   # verify both installation methods
   - 'if [ ${EDITABLE_PIP} ]; then
         pip install -e . || travis_terminate 1;
