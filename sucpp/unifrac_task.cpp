--- conflicted
+++ resolved
@@ -16,13 +16,8 @@
     const TFloat * const __restrict__ embedded_proportions = this->embedded_proportions;
     TFloat * const __restrict__ dm_stripes_buf = this->dm_stripes.buf;
 
-<<<<<<< HEAD
     const unsigned int step_size = su::UnifracUnnormalizedWeightedTask<TFloat>::step_size;
-    const unsigned int sample_steps = n_samples+(step_size-1)/step_size; // round up
-=======
-    const unsigned int step_size = this->step_size;
-    const unsigned int sample_steps = (n_samples+(step_size-1))/step_size; // round up
->>>>>>> 348a03db
+    const unsigned int sample_steps = (n_samples+(step_size-1))/step_size; // round up
 
     // point of thread
 #ifdef _OPENACC
@@ -81,13 +76,8 @@
     const TFloat * const __restrict__ sample_total_counts = this->sample_total_counts;
     TFloat * const __restrict__ dm_stripes_buf = this->dm_stripes.buf;
 
-<<<<<<< HEAD
     const unsigned int step_size = su::UnifracVawUnnormalizedWeightedTask<TFloat>::step_size;
-    const unsigned int sample_steps = n_samples+(step_size-1)/step_size; // round up
-=======
-    const unsigned int step_size = this->step_size;
-    const unsigned int sample_steps = (n_samples+(step_size-1))/step_size; // round up
->>>>>>> 348a03db
+    const unsigned int sample_steps = (n_samples+(step_size-1))/step_size; // round up
 
     // point of thread
 #ifdef _OPENACC
@@ -151,13 +141,8 @@
     TFloat * const __restrict__ dm_stripes_buf = this->dm_stripes.buf;
     TFloat * const __restrict__ dm_stripes_total_buf = this->dm_stripes_total.buf;
 
-<<<<<<< HEAD
     const unsigned int step_size = su::UnifracNormalizedWeightedTask<TFloat>::step_size;
-    const unsigned int sample_steps = n_samples+(step_size-1)/step_size; // round up
-=======
-    const unsigned int step_size = this->step_size;
-    const unsigned int sample_steps = (n_samples+(step_size-1))/step_size; // round up
->>>>>>> 348a03db
+    const unsigned int sample_steps = (n_samples+(step_size-1))/step_size; // round up
 
     // point of thread
 #ifdef _OPENACC
@@ -224,13 +209,8 @@
     TFloat * const __restrict__ dm_stripes_buf = this->dm_stripes.buf;
     TFloat * const __restrict__ dm_stripes_total_buf = this->dm_stripes_total.buf;
 
-<<<<<<< HEAD
     const unsigned int step_size = su::UnifracVawNormalizedWeightedTask<TFloat>::step_size;
-    const unsigned int sample_steps = n_samples+(step_size-1)/step_size; // round up
-=======
-    const unsigned int step_size = this->step_size;
-    const unsigned int sample_steps = (n_samples+(step_size-1))/step_size; // round up
->>>>>>> 348a03db
+    const unsigned int sample_steps = (n_samples+(step_size-1))/step_size; // round up
 
     // point of thread
 #ifdef _OPENACC
@@ -302,13 +282,8 @@
 
     const TFloat g_unifrac_alpha = this->task_p->g_unifrac_alpha;
 
-<<<<<<< HEAD
     const unsigned int step_size = su::UnifracGeneralizedTask<TFloat>::step_size;
-    const unsigned int sample_steps = n_samples+(step_size-1)/step_size; // round up
-=======
-    const unsigned int step_size = this->step_size;
-    const unsigned int sample_steps = (n_samples+(step_size-1))/step_size; // round up
->>>>>>> 348a03db
+    const unsigned int sample_steps = (n_samples+(step_size-1))/step_size; // round up
 
     // point of thread
 #ifdef _OPENACC
@@ -380,13 +355,8 @@
     TFloat * const __restrict__ dm_stripes_buf = this->dm_stripes.buf;
     TFloat * const __restrict__ dm_stripes_total_buf = this->dm_stripes_total.buf;
 
-<<<<<<< HEAD
     const unsigned int step_size = su::UnifracVawGeneralizedTask<TFloat>::step_size;
-    const unsigned int sample_steps = n_samples+(step_size-1)/step_size; // round up
-=======
-    const unsigned int step_size = this->step_size;
-    const unsigned int sample_steps = (n_samples+(step_size-1))/step_size; // round up
->>>>>>> 348a03db
+    const unsigned int sample_steps = (n_samples+(step_size-1))/step_size; // round up
     // quick hack, to be finished
 
     // point of thread
@@ -459,15 +429,10 @@
     TFloat * const __restrict__ dm_stripes_buf = this->dm_stripes.buf;
     TFloat * const __restrict__ dm_stripes_total_buf = this->dm_stripes_total.buf;
 
-<<<<<<< HEAD
     TFloat * const __restrict__ sums = this->sums;
 
     const unsigned int step_size = su::UnifracUnweightedTask<TFloat>::step_size;
-    const unsigned int sample_steps = n_samples+(step_size-1)/step_size; // round up
-=======
-    const unsigned int step_size = this->step_size;
-    const unsigned int sample_steps = (n_samples+(step_size-1))/step_size; // round up
->>>>>>> 348a03db
+    const unsigned int sample_steps = (n_samples+(step_size-1))/step_size; // round up
 
     const unsigned int filled_embs_els = filled_embs/32;
     const unsigned int filled_embs_rem = filled_embs%32; 
@@ -596,13 +561,8 @@
     TFloat * const __restrict__ dm_stripes_buf = this->dm_stripes.buf;
     TFloat * const __restrict__ dm_stripes_total_buf = this->dm_stripes_total.buf;
 
-<<<<<<< HEAD
     const unsigned int step_size = su::UnifracVawUnweightedTask<TFloat>::step_size;
-    const unsigned int sample_steps = n_samples+(step_size-1)/step_size; // round up
-=======
-    const unsigned int step_size = this->step_size;
-    const unsigned int sample_steps = (n_samples+(step_size-1))/step_size; // round up
->>>>>>> 348a03db
+    const unsigned int sample_steps = (n_samples+(step_size-1))/step_size; // round up
 
     const unsigned int filled_embs_els = (filled_embs+31)/32; // round up
 
