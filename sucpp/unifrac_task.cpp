#include <algorithm> 
#include "unifrac_task.hpp"
#include <cstdlib>




template<class TFloat>
void su::UnifracUnnormalizedWeightedTask<TFloat>::_run(unsigned int filled_embs, const TFloat * __restrict__ lengths) {
    const unsigned int start_idx = this->task_p->start;
    const unsigned int stop_idx = this->task_p->stop;
    const unsigned int n_samples = this->task_p->n_samples;
    const uint64_t n_samples_r = this->dm_stripes.n_samples_r;

    // openacc only works well with local variables
    const TFloat * const __restrict__ embedded_proportions = this->embedded_proportions;
    TFloat * const __restrict__ dm_stripes_buf = this->dm_stripes.buf;

    const unsigned int step_size = su::UnifracUnnormalizedWeightedTask<TFloat>::step_size;
    const unsigned int sample_steps = n_samples+(step_size-1)/step_size; // round up

    // point of thread
#ifdef _OPENACC
    const unsigned int acc_vector_size = su::UnifracUnnormalizedWeightedTask<TFloat>::acc_vector_size;
#pragma acc parallel loop collapse(3) vector_length(acc_vector_size) present(embedded_proportions,dm_stripes_buf,lengths) async
#endif
    for(unsigned int sk = 0; sk < sample_steps ; sk++) {
      for(unsigned int stripe = start_idx; stripe < stop_idx; stripe++) {
        for(unsigned int ik = 0; ik < step_size ; ik++) {
            const uint64_t k = sk*step_size + ik;
            const uint64_t idx = (stripe-start_idx)*n_samples_r;
            TFloat * const __restrict__ dm_stripe = dm_stripes_buf+idx;
            //TFloat *dm_stripe = dm_stripes[stripe];

            // no need, if step_size<= UNIFRAC_BLOCK 
            if (k>=n_samples) continue; // past the limit

            const unsigned int l1 = (k + stripe + 1)%n_samples; // wraparound

            TFloat my_stripe = dm_stripe[k];

#pragma acc loop seq
            for (unsigned int emb=0; emb<filled_embs; emb++) {
                const uint64_t offset = n_samples_r * emb;

                TFloat u1 = embedded_proportions[offset + k];
                TFloat v1 = embedded_proportions[offset + l1];
                TFloat diff1 = u1 - v1;
                TFloat length = lengths[emb];

                my_stripe     += fabs(diff1) * length;
            }

            dm_stripe[k]     = my_stripe;
        }

      }
    }

#ifdef _OPENACC
   // next iteration will use the alternative space
   std::swap(this->embedded_proportions,this->embedded_proportions_alt);
#endif
}

template<class TFloat>
void su::UnifracVawUnnormalizedWeightedTask<TFloat>::_run(unsigned int filled_embs, const TFloat * __restrict__ lengths) {
    const unsigned int start_idx = this->task_p->start;
    const unsigned int stop_idx = this->task_p->stop;
    const unsigned int n_samples = this->task_p->n_samples;
    const uint64_t n_samples_r = this->dm_stripes.n_samples_r;

    // openacc only works well with local variables
    const TFloat * const __restrict__ embedded_proportions = this->embedded_proportions;
    const TFloat * const __restrict__ embedded_counts = this->embedded_counts;
    const TFloat * const __restrict__ sample_total_counts = this->sample_total_counts;
    TFloat * const __restrict__ dm_stripes_buf = this->dm_stripes.buf;

    const unsigned int step_size = su::UnifracVawUnnormalizedWeightedTask<TFloat>::step_size;
    const unsigned int sample_steps = n_samples+(step_size-1)/step_size; // round up

    // point of thread
#ifdef _OPENACC
    const unsigned int acc_vector_size = su::UnifracVawUnnormalizedWeightedTask<TFloat>::acc_vector_size;
#pragma acc parallel loop collapse(3) vector_length(acc_vector_size) present(embedded_proportions,embedded_counts,sample_total_counts,dm_stripes_buf,lengths) async
#endif
    for(unsigned int sk = 0; sk < sample_steps ; sk++) {
      for(unsigned int stripe = start_idx; stripe < stop_idx; stripe++) {
        for(unsigned int ik = 0; ik < step_size ; ik++) {
            const uint64_t k = sk*step_size + ik;
            const uint64_t idx = (stripe-start_idx) * n_samples_r;
            TFloat * const __restrict__ dm_stripe = dm_stripes_buf+idx;
            //TFloat *dm_stripe = dm_stripes[stripe];

            if (k>=n_samples) continue; // past the limit

            const unsigned int l1 = (k + stripe + 1)%n_samples; // wraparound

            const TFloat m = sample_total_counts[k] + sample_total_counts[l1];

            TFloat my_stripe = dm_stripe[k];

#pragma acc loop seq
            for (unsigned int emb=0; emb<filled_embs; emb++) {
                const uint64_t offset = n_samples_r*emb;

                TFloat mi = embedded_counts[offset + k] + embedded_counts[offset + l1];
                TFloat vaw = sqrt(mi * (m - mi));

                if(vaw > 0) {
                  TFloat u1 = embedded_proportions[offset + k];
                  TFloat v1 = embedded_proportions[offset + l1];
                  TFloat diff1 = fabs(u1 - v1);
                  TFloat length = lengths[emb];

                   my_stripe += (diff1 * length) / vaw;
                }
            }

            dm_stripe[k]     = my_stripe;
        }

      }
    }

#ifdef _OPENACC
   // next iteration will use the alternative space
   std::swap(this->embedded_proportions,this->embedded_proportions_alt);
#endif
}

template<class TFloat>
void su::UnifracNormalizedWeightedTask<TFloat>::_run(unsigned int filled_embs, const TFloat * __restrict__ lengths) {
    const unsigned int start_idx = this->task_p->start;
    const unsigned int stop_idx = this->task_p->stop;
    const unsigned int n_samples = this->task_p->n_samples;
    const uint64_t n_samples_r = this->dm_stripes.n_samples_r;

    // openacc only works well with local variables
    const TFloat * const __restrict__ embedded_proportions = this->embedded_proportions;
    TFloat * const __restrict__ dm_stripes_buf = this->dm_stripes.buf;
    TFloat * const __restrict__ dm_stripes_total_buf = this->dm_stripes_total.buf;

    const unsigned int step_size = su::UnifracNormalizedWeightedTask<TFloat>::step_size;
    const unsigned int sample_steps = n_samples+(step_size-1)/step_size; // round up

    // point of thread
#ifdef _OPENACC
    const unsigned int acc_vector_size = su::UnifracNormalizedWeightedTask<TFloat>::acc_vector_size;
#pragma acc parallel loop collapse(3) vector_length(acc_vector_size) present(embedded_proportions,dm_stripes_buf,dm_stripes_total_buf,lengths) async
#endif
    for(unsigned int sk = 0; sk < sample_steps ; sk++) {
      for(unsigned int stripe = start_idx; stripe < stop_idx; stripe++) {
 	for(unsigned int ik = 0; ik < step_size ; ik++) {
	    const uint64_t k = sk*step_size + ik;
            const uint64_t idx = (stripe-start_idx) * n_samples_r;
            TFloat * const __restrict__ dm_stripe = dm_stripes_buf+idx;
            TFloat * const __restrict__ dm_stripe_total = dm_stripes_total_buf+idx;
            //TFloat *dm_stripe = dm_stripes[stripe];
            //TFloat *dm_stripe_total = dm_stripes_total[stripe];

	    // no need if step_size<=UNIFRAC_BLOCK 
	    if (k>=n_samples) continue; // past the limit

            const unsigned int l1 = (k + stripe + 1)%n_samples; // wraparound

            TFloat my_stripe = dm_stripe[k];
            TFloat my_stripe_total = dm_stripe_total[k];

#pragma acc loop seq
            for (unsigned int emb=0; emb<filled_embs; emb++) {
                const uint64_t offset = n_samples_r * emb;

                TFloat u1 = embedded_proportions[offset + k];
                TFloat v1 = embedded_proportions[offset + l1];
                TFloat diff1 = u1 - v1;
                TFloat sum1 = u1 + v1;
                TFloat length = lengths[emb];

                my_stripe     += fabs(diff1) * length;
                my_stripe_total     += sum1 * length;
            }

            dm_stripe[k]     = my_stripe;
            dm_stripe_total[k]     = my_stripe_total;

        }

      }
    }

#ifdef _OPENACC
   // next iteration will use the alternative space
   std::swap(this->embedded_proportions,this->embedded_proportions_alt);
#endif
}

template<class TFloat>
void su::UnifracVawNormalizedWeightedTask<TFloat>::_run(unsigned int filled_embs, const TFloat * __restrict__ lengths) {
    const unsigned int start_idx = this->task_p->start;
    const unsigned int stop_idx = this->task_p->stop;
    const unsigned int n_samples = this->task_p->n_samples;
    const uint64_t n_samples_r = this->dm_stripes.n_samples_r;

    // openacc only works well with local variables
    const TFloat * const __restrict__ embedded_proportions = this->embedded_proportions;
    const TFloat * const __restrict__ embedded_counts = this->embedded_counts;
    const TFloat * const __restrict__ sample_total_counts = this->sample_total_counts;
    TFloat * const __restrict__ dm_stripes_buf = this->dm_stripes.buf;
    TFloat * const __restrict__ dm_stripes_total_buf = this->dm_stripes_total.buf;

    const unsigned int step_size = su::UnifracVawNormalizedWeightedTask<TFloat>::step_size;
    const unsigned int sample_steps = n_samples+(step_size-1)/step_size; // round up

    // point of thread
#ifdef _OPENACC
    const unsigned int acc_vector_size = su::UnifracVawNormalizedWeightedTask<TFloat>::acc_vector_size;
#pragma acc parallel loop collapse(3) vector_length(acc_vector_size) present(embedded_proportions,embedded_counts,sample_total_counts,dm_stripes_buf,dm_stripes_total_buf,lengths) async
#endif
    for(unsigned int sk = 0; sk < sample_steps ; sk++) {
      for(unsigned int stripe = start_idx; stripe < stop_idx; stripe++) {
        for(unsigned int ik = 0; ik < step_size ; ik++) {
            const uint64_t k = sk*step_size + ik;
            const uint64_t idx = (stripe-start_idx) * n_samples_r;
            TFloat * const __restrict__ dm_stripe = dm_stripes_buf+idx;
            TFloat * const __restrict__ dm_stripe_total = dm_stripes_total_buf+idx;
            //TFloat *dm_stripe = dm_stripes[stripe];
            //TFloat *dm_stripe_total = dm_stripes_total[stripe];

            if (k>=n_samples) continue; // past the limit

            const unsigned int l1 = (k + stripe + 1)%n_samples; // wraparound

            const TFloat m = sample_total_counts[k] + sample_total_counts[l1];

            TFloat my_stripe = dm_stripe[k];
            TFloat my_stripe_total = dm_stripe_total[k];

#pragma acc loop seq
            for (unsigned int emb=0; emb<filled_embs; emb++) {
                const uint64_t offset = n_samples_r * emb;

                TFloat mi = embedded_counts[offset + k] + embedded_counts[offset + l1];
                TFloat vaw = sqrt(mi * (m - mi));

                if(vaw > 0) {
                  TFloat u1 = embedded_proportions[offset + k];
                  TFloat v1 = embedded_proportions[offset + l1];
                  TFloat diff1 = fabs(u1 - v1);
                  TFloat length = lengths[emb];

                  my_stripe += (diff1 * length) / vaw;
                  my_stripe_total += ((u1 + v1) * length) / vaw;
                }
            }

            dm_stripe[k]     = my_stripe;
            dm_stripe_total[k]     = my_stripe_total;

        }

      }
    }

#ifdef _OPENACC
   // next iteration will use the alternative space
   std::swap(this->embedded_proportions,this->embedded_proportions_alt);
#endif
}

template<class TFloat>
void su::UnifracGeneralizedTask<TFloat>::_run(unsigned int filled_embs, const TFloat * __restrict__ lengths) {
    const unsigned int start_idx = this->task_p->start;
    const unsigned int stop_idx = this->task_p->stop;
    const unsigned int n_samples = this->task_p->n_samples;
    const uint64_t n_samples_r = this->dm_stripes.n_samples_r;

    // openacc only works well with local variables
    const TFloat * const __restrict__ embedded_proportions = this->embedded_proportions;
    TFloat * const __restrict__ dm_stripes_buf = this->dm_stripes.buf;
    TFloat * const __restrict__ dm_stripes_total_buf = this->dm_stripes_total.buf;

    const TFloat g_unifrac_alpha = this->task_p->g_unifrac_alpha;

    const unsigned int step_size = su::UnifracGeneralizedTask<TFloat>::step_size;
    const unsigned int sample_steps = n_samples+(step_size-1)/step_size; // round up

    // point of thread
#ifdef _OPENACC
    const unsigned int acc_vector_size = su::UnifracGeneralizedTask<TFloat>::acc_vector_size;
#pragma acc parallel loop collapse(3) vector_length(acc_vector_size) present(embedded_proportions,dm_stripes_buf,dm_stripes_total_buf,lengths) async
#endif
    for(unsigned int sk = 0; sk < sample_steps ; sk++) {
      for(unsigned int stripe = start_idx; stripe < stop_idx; stripe++) {
        for(unsigned int ik = 0; ik < step_size ; ik++) {
            const uint64_t k = sk*step_size + ik;
            const uint64_t idx = (stripe-start_idx) * n_samples_r;
            TFloat * const __restrict__ dm_stripe = dm_stripes_buf+idx;
            TFloat * const __restrict__ dm_stripe_total = dm_stripes_total_buf+idx;
            //TFloat *dm_stripe = dm_stripes[stripe];
            //TFloat *dm_stripe_total = dm_stripes_total[stripe];

            if (k>=n_samples) continue; // past the limit

            const unsigned int l1 = (k + stripe + 1)%n_samples; // wraparound

            TFloat my_stripe = dm_stripe[k];
            TFloat my_stripe_total = dm_stripe_total[k];

#pragma acc loop seq
            for (unsigned int emb=0; emb<filled_embs; emb++) {
                const uint64_t offset = n_samples_r * emb;

                TFloat u1 = embedded_proportions[offset + k];
                TFloat v1 = embedded_proportions[offset + l1];
                TFloat sum1 = u1 + v1;

                if(sum1 != 0.0) { 
                   TFloat length = lengths[emb];
                   TFloat diff1 = fabs(u1 - v1);
                   TFloat sum_pow1 = pow(sum1, g_unifrac_alpha) * length; 

                   my_stripe += sum_pow1 * (diff1 / sum1); 
                   my_stripe_total += sum_pow1; 
                }
            }

            dm_stripe[k]     = my_stripe;
            dm_stripe_total[k]     = my_stripe_total;

        }

      }
    }

#ifdef _OPENACC
   // next iteration will use the alternative space
   std::swap(this->embedded_proportions,this->embedded_proportions_alt);
#endif
}

template<class TFloat>
void su::UnifracVawGeneralizedTask<TFloat>::_run(unsigned int filled_embs, const TFloat * __restrict__ lengths) {
    const unsigned int start_idx = this->task_p->start;
    const unsigned int stop_idx = this->task_p->stop;
    const unsigned int n_samples = this->task_p->n_samples;
    const uint64_t n_samples_r = this->dm_stripes.n_samples_r;

    const TFloat g_unifrac_alpha = this->task_p->g_unifrac_alpha;

    // openacc only works well with local variables
    const TFloat * const __restrict__ embedded_proportions = this->embedded_proportions;
    const TFloat * const __restrict__ embedded_counts = this->embedded_counts;
    const TFloat * const __restrict__ sample_total_counts = this->sample_total_counts;
    TFloat * const __restrict__ dm_stripes_buf = this->dm_stripes.buf;
    TFloat * const __restrict__ dm_stripes_total_buf = this->dm_stripes_total.buf;

    const unsigned int step_size = su::UnifracVawGeneralizedTask<TFloat>::step_size;
    const unsigned int sample_steps = n_samples+(step_size-1)/step_size; // round up
    // quick hack, to be finished

    // point of thread
#ifdef _OPENACC
    const unsigned int acc_vector_size = su::UnifracVawGeneralizedTask<TFloat>::acc_vector_size;
#pragma acc parallel loop collapse(3) vector_length(acc_vector_size) present(embedded_proportions,embedded_counts,sample_total_counts,dm_stripes_buf,dm_stripes_total_buf,lengths) async
#endif
    for(unsigned int sk = 0; sk < sample_steps ; sk++) {
      for(unsigned int stripe = start_idx; stripe < stop_idx; stripe++) {
        for(unsigned int ik = 0; ik < step_size ; ik++) {
            const uint64_t k = sk*step_size + ik;
            const uint64_t idx = (stripe-start_idx) * n_samples_r;
            TFloat * const __restrict__ dm_stripe = dm_stripes_buf+idx;
            TFloat * const __restrict__ dm_stripe_total = dm_stripes_total_buf+idx;
            //TFloat *dm_stripe = dm_stripes[stripe];
            //TFloat *dm_stripe_total = dm_stripes_total[stripe];

            if (k>=n_samples) continue; // past the limit

            const unsigned int l1 = (k + stripe + 1)%n_samples; // wraparound

            const TFloat m = sample_total_counts[k] + sample_total_counts[l1];

            TFloat my_stripe = dm_stripe[k];
            TFloat my_stripe_total = dm_stripe_total[k];

#pragma acc loop seq
            for (unsigned int emb=0; emb<filled_embs; emb++) {
                const uint64_t offset = n_samples_r * emb;

                TFloat mi = embedded_counts[offset + k] + embedded_counts[offset + l1];
                TFloat vaw = sqrt(mi * (m - mi));

                if(vaw > 0) {
                  TFloat u1 = embedded_proportions[offset + k];
                  TFloat v1 = embedded_proportions[offset + l1];
                  TFloat length = lengths[emb];

                  TFloat sum1 = (u1 + v1) / vaw;
                  TFloat sub1 = fabs(u1 - v1) / vaw;
                  TFloat sum_pow1 = pow(sum1, g_unifrac_alpha) * length;

                  my_stripe += sum_pow1 * (sub1 / sum1);
                  my_stripe_total += sum_pow1;
                }
            }

            dm_stripe[k]     = my_stripe;
            dm_stripe_total[k]     = my_stripe_total;

        }
      }
    }

#ifdef _OPENACC
   // next iteration will use the alternative space
   std::swap(this->embedded_proportions,this->embedded_proportions_alt);
#endif
}

template<class TFloat>
void su::UnifracUnweightedTask<TFloat>::_run(unsigned int filled_embs, const TFloat * __restrict__ lengths) {
    const unsigned int start_idx = this->task_p->start;
    const unsigned int stop_idx = this->task_p->stop;
    const unsigned int n_samples = this->task_p->n_samples;
    const uint64_t n_samples_r = this->dm_stripes.n_samples_r;

    // openacc only works well with local variables
    const uint32_t * const __restrict__ embedded_proportions = this->embedded_proportions;
    TFloat * const __restrict__ dm_stripes_buf = this->dm_stripes.buf;
    TFloat * const __restrict__ dm_stripes_total_buf = this->dm_stripes_total.buf;

<<<<<<< HEAD
    TFloat * const __restrict__ sums = this->sums;

    const unsigned int step_size = this->step_size;
=======
    const unsigned int step_size = su::UnifracUnweightedTask<TFloat>::step_size;
>>>>>>> 2f755131
    const unsigned int sample_steps = n_samples+(step_size-1)/step_size; // round up

    const unsigned int filled_embs_els = filled_embs/32;
    const unsigned int filled_embs_rem = filled_embs%32; 

    const unsigned int filled_embs_els_round = (filled_embs+31)/32;


    // pre-compute sums, since they are likely to be accessed many times
#ifdef _OPENACC
#pragma acc parallel loop collapse(2) gang present(lengths,sums) async
#else
#pragma omp parallel for collapse(2) schedule(static,1)
#endif
    for (unsigned int emb_el=0; emb_el<filled_embs_els; emb_el++) {
       for (unsigned int sub4=0; sub4<4; sub4++) {
          const unsigned int emb4 = emb_el*4+sub4;
          TFloat * __restrict__ psum = &(sums[emb4<<8]);
          const TFloat * __restrict__ pl   = &(lengths[emb4*8]);

#pragma acc loop vector
          // compute all the combinations for this block
          for (unsigned int b8_i=0; b8_i<0x100; b8_i++) {
             psum[b8_i] = (((b8_i >> 0) & 1) * pl[0]) + (((b8_i >> 1) & 1) * pl[1]) + 
                          (((b8_i >> 2) & 1) * pl[2]) + (((b8_i >> 3) & 1) * pl[3]) +
                          (((b8_i >> 4) & 1) * pl[4]) + (((b8_i >> 5) & 1) * pl[5]) +
                          (((b8_i >> 6) & 1) * pl[6]) + (((b8_i >> 7) & 1) * pl[7]);
          }
       }
    }
    if (filled_embs_rem>0) { // add also the overflow elements
       const unsigned int emb_el=filled_embs_els;
#ifdef _OPENACC
#pragma acc parallel loop gang present(lengths,sums) async
#else
#pragma omp parallel for schedule(static,1)
#endif
       for (unsigned int sub4=0; sub4<4; sub4++) {
          // we are summing we have enough buffer in sums
          const unsigned int emb4 = emb_el*4+sub4;
          TFloat * __restrict__ psum = &(sums[emb4<<8]);

#pragma acc loop vector
          // compute all the combinations for this block, set to 0 any past the limit
          for (unsigned int b8_i=0; b8_i<0x100; b8_i++) {
             TFloat val= 0;
             for (unsigned int li=(emb4*8); li<filled_embs; li++) {
               val += ((b8_i >>  (li-(emb4*8))) & 1) * lengths[li];
             }
             psum[b8_i] = val;
          }
        }
    }

    // point of thread
#ifdef _OPENACC
<<<<<<< HEAD
#pragma acc wait
#pragma acc parallel loop collapse(3) present(embedded_proportions,dm_stripes_buf,dm_stripes_total_buf,sums) async
#else
#pragma omp parallel for schedule(static,16)
=======
    const unsigned int acc_vector_size = su::UnifracUnweightedTask<TFloat>::acc_vector_size;
#pragma acc parallel loop collapse(3) vector_length(acc_vector_size) present(embedded_proportions,dm_stripes_buf,dm_stripes_total_buf,lengths) async
>>>>>>> 2f755131
#endif
    for(unsigned int sk = 0; sk < sample_steps ; sk++) {
      for(unsigned int stripe = start_idx; stripe < stop_idx; stripe++) {
        for(unsigned int ik = 0; ik < step_size ; ik++) {
            const uint64_t k = sk*step_size + ik;
            const uint64_t idx = (stripe-start_idx) * n_samples_r;
            TFloat * const __restrict__ dm_stripe = dm_stripes_buf+idx;
            TFloat * const __restrict__ dm_stripe_total = dm_stripes_total_buf+idx;
            //TFloat *dm_stripe = dm_stripes[stripe];
            //TFloat *dm_stripe_total = dm_stripes_total[stripe];

            if (k>=n_samples) continue; // past the limit

            const unsigned int l1 = (k + stripe + 1)%n_samples; // wraparound

            TFloat my_stripe = dm_stripe[k];
            TFloat my_stripe_total = dm_stripe_total[k];

#pragma acc loop seq
            for (unsigned int emb_el=0; emb_el<filled_embs_els_round; emb_el++) {
                const uint64_t offset = n_samples_r * emb_el;
                const TFloat * __restrict__ psum = &(sums[emb_el*0x400]);

                uint32_t u1 = embedded_proportions[offset + k];
                uint32_t v1 = embedded_proportions[offset + l1];
                uint32_t x1 = u1 ^ v1;
                uint32_t o1 = u1 | v1;

                // use the pre-computed sums

                my_stripe       += psum[              (x1 & 0xff)] + 
                                   psum[0x100+((x1 >>  8) & 0xff)] +
                                   psum[0x200+((x1 >> 16) & 0xff)] +
                                   psum[0x300+((x1 >> 24)       )];
                my_stripe_total += psum[              (o1 & 0xff)] +
                                   psum[0x100+((o1 >>  8) & 0xff)] +
                                   psum[0x200+((o1 >> 16) & 0xff)] +
                                   psum[0x300+((o1 >> 24)       )];
            }

            dm_stripe[k]     = my_stripe;
            dm_stripe_total[k]     = my_stripe_total;

        }

      }
    }

#ifdef _OPENACC
   // next iteration will use the alternative space
   std::swap(this->embedded_proportions,this->embedded_proportions_alt);
#endif
}

template<class TFloat>
void su::UnifracVawUnweightedTask<TFloat>::_run(unsigned int filled_embs, const TFloat * __restrict__ lengths) {
    const unsigned int start_idx = this->task_p->start;
    const unsigned int stop_idx = this->task_p->stop;
    const unsigned int n_samples = this->task_p->n_samples;
    const uint64_t n_samples_r = this->dm_stripes.n_samples_r;

    // openacc only works well with local variables
    const uint32_t * const __restrict__ embedded_proportions = this->embedded_proportions;
    const TFloat  * const __restrict__ embedded_counts = this->embedded_counts;
    const TFloat  * const __restrict__ sample_total_counts = this->sample_total_counts;
    TFloat * const __restrict__ dm_stripes_buf = this->dm_stripes.buf;
    TFloat * const __restrict__ dm_stripes_total_buf = this->dm_stripes_total.buf;

    const unsigned int step_size = su::UnifracVawUnweightedTask<TFloat>::step_size;
    const unsigned int sample_steps = n_samples+(step_size-1)/step_size; // round up

    const unsigned int filled_embs_els = (filled_embs+31)/32; // round up

    // point of thread
#ifdef _OPENACC
    const unsigned int acc_vector_size = su::UnifracVawUnweightedTask<TFloat>::acc_vector_size;
#pragma acc parallel loop collapse(3) vector_length(acc_vector_size) present(embedded_proportions,embedded_counts,sample_total_counts,dm_stripes_buf,dm_stripes_total_buf,lengths) async
#endif
    for(unsigned int sk = 0; sk < sample_steps ; sk++) {
      for(unsigned int stripe = start_idx; stripe < stop_idx; stripe++) {
        for(unsigned int ik = 0; ik < step_size ; ik++) {
            const uint64_t k = sk*step_size + ik;
            const uint64_t idx = (stripe-start_idx) * n_samples_r;
            TFloat * const __restrict__ dm_stripe = dm_stripes_buf+idx;
            TFloat * const __restrict__ dm_stripe_total = dm_stripes_total_buf+idx;
            //TFloat *dm_stripe = dm_stripes[stripe];
            //TFloat *dm_stripe_total = dm_stripes_total[stripe];

            if (k>=n_samples) continue; // past the limit

            const unsigned int l1 = (k + stripe + 1)%n_samples; // wraparound

            TFloat my_stripe = dm_stripe[k];
            TFloat my_stripe_total = dm_stripe_total[k];

            const TFloat m = sample_total_counts[k] + sample_total_counts[l1];

#pragma acc loop seq
            for (unsigned int emb_el=0; emb_el<filled_embs_els; emb_el++) {
                const uint64_t offset_p = n_samples_r * emb_el;
                uint32_t u1 = embedded_proportions[offset_p + k];
                uint32_t v1 = embedded_proportions[offset_p + l1];
                uint32_t x1 = u1 ^ v1;
                uint32_t o1 = u1 | v1;

                // embedded_proporions is packed

#pragma acc loop seq
                for (unsigned int ei=0; ei<32; ei++) {
                   unsigned int emb=emb_el*32+ei;
                   if (emb<filled_embs) {
                     const uint64_t offset_c = n_samples_r * emb;
                     TFloat mi = embedded_counts[offset_c + k] + embedded_counts[offset_c + l1];
                     TFloat vaw = sqrt(mi * (m - mi));

                     // embedded_counts is not packed

                     if(vaw > 0) {
                       TFloat length = lengths[emb];
                       TFloat lv1 = length / vaw;

                       my_stripe +=       ((x1 >> ei) & 1)*lv1;
                       my_stripe_total += ((o1 >> ei) & 1)*lv1;
                     }
                   }
                }
            }

            dm_stripe[k]     = my_stripe;
            dm_stripe_total[k]     = my_stripe_total;

        }

      }
    }

#ifdef _OPENACC
   // next iteration will use the alternative space
   std::swap(this->embedded_proportions,this->embedded_proportions_alt);
#endif
}
<|MERGE_RESOLUTION|>--- conflicted
+++ resolved
@@ -429,13 +429,9 @@
     TFloat * const __restrict__ dm_stripes_buf = this->dm_stripes.buf;
     TFloat * const __restrict__ dm_stripes_total_buf = this->dm_stripes_total.buf;
 
-<<<<<<< HEAD
     TFloat * const __restrict__ sums = this->sums;
 
-    const unsigned int step_size = this->step_size;
-=======
     const unsigned int step_size = su::UnifracUnweightedTask<TFloat>::step_size;
->>>>>>> 2f755131
     const unsigned int sample_steps = n_samples+(step_size-1)/step_size; // round up
 
     const unsigned int filled_embs_els = filled_embs/32;
@@ -492,15 +488,11 @@
 
     // point of thread
 #ifdef _OPENACC
-<<<<<<< HEAD
 #pragma acc wait
-#pragma acc parallel loop collapse(3) present(embedded_proportions,dm_stripes_buf,dm_stripes_total_buf,sums) async
+    const unsigned int acc_vector_size = su::UnifracUnweightedTask<TFloat>::acc_vector_size;
+#pragma acc parallel loop collapse(3) vector_length(acc_vector_size) present(embedded_proportions,dm_stripes_buf,dm_stripes_total_buf,sums) async
 #else
 #pragma omp parallel for schedule(static,16)
-=======
-    const unsigned int acc_vector_size = su::UnifracUnweightedTask<TFloat>::acc_vector_size;
-#pragma acc parallel loop collapse(3) vector_length(acc_vector_size) present(embedded_proportions,dm_stripes_buf,dm_stripes_total_buf,lengths) async
->>>>>>> 2f755131
 #endif
     for(unsigned int sk = 0; sk < sample_steps ; sk++) {
       for(unsigned int stripe = start_idx; stripe < stop_idx; stripe++) {
