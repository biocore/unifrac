#include "tree.hpp"
#include "biom.hpp"
#include "unifrac.hpp"
#include <unordered_map>
#include <cstdlib>
#include <algorithm>
#include <thread>


using namespace su;


PropStack::PropStack(uint32_t vecsize) {
    defaultsize = vecsize;
    prop_stack = std::stack<double*>();
    prop_map = std::unordered_map<uint32_t, double*>();

    prop_map.reserve(1000);
}

PropStack::~PropStack() {
    double *vec;
    // drain stack
    for(unsigned int i = 0; i < prop_stack.size(); i++) {
        vec = prop_stack.top();
        prop_stack.pop();
        free(vec);
    }
    
    // drain the map
    for(auto it = prop_map.begin(); it != prop_map.end(); it++) {
        vec = it->second;
        free(vec);
    }
    prop_map.clear();
}

double* PropStack::get(uint32_t i) {
    return prop_map[i];
}

void PropStack::push(uint32_t node) {
    double* vec = prop_map[node];
    prop_map.erase(node);
    prop_stack.push(vec);
}

double* PropStack::pop(uint32_t node) {
    /*
     * if we don't have any available vectors, create one
     * add it to our record of known vectors so we can track our mallocs
     */
    double *vec;
    if(prop_stack.empty()) {
        posix_memalign((void **)&vec, 32, sizeof(double) * defaultsize);
        if(vec == NULL) {
            fprintf(stderr, "Failed to allocate %zd bytes; [%s]:%d\n", 
                    sizeof(double) * defaultsize, __FILE__, __LINE__);
            exit(EXIT_FAILURE);
        }
    }
    else {
        vec = prop_stack.top();
        prop_stack.pop();
    }

    prop_map[node] = vec;
    return vec;
}

double** su::deconvolute_stripes(std::vector<double*> &stripes, uint32_t n) {
    // would be better to just do striped_to_condensed_form
    double **dm;
    dm = (double**)malloc(sizeof(double*) * n);
    if(dm == NULL) {
        fprintf(stderr, "Failed to allocate %zd bytes; [%s]:%d\n", 
                sizeof(double*) * n, __FILE__, __LINE__);
        exit(EXIT_FAILURE);
    }
    for(unsigned int i = 0; i < n; i++) {
        dm[i] = (double*)malloc(sizeof(double) * n);
        if(dm[i] == NULL) {
            fprintf(stderr, "Failed to allocate %zd bytes; [%s]:%d\n", 
                    sizeof(double) * n, __FILE__, __LINE__);
            exit(EXIT_FAILURE);
        }
        dm[i][i] = 0;
    }

    for(unsigned int i = 0; i < stripes.size(); i++) {
        double *vec = stripes[i];
        unsigned int k = 0;
        for(unsigned int row = 0, col = i + 1; row < n; row++, col++) {
            if(col < n) {
                dm[row][col] = vec[k];
                dm[col][row] = vec[k];
            } else {
                dm[col % n][row] = vec[k];
                dm[row][col % n] = vec[k];
            }
            k++;
        }
    }
    return dm;
}

void _unnormalized_weighted_unifrac_task(std::vector<double*> &__restrict__ dm_stripes, 
                                         std::vector<double*> &__restrict__ dm_stripes_total,
                                         double* __restrict__ embedded_proportions,
                                         double length,
                                         const su::task_parameters* task_p) {
    double *dm_stripe;
    //__m256d ymm0, ymm1; 
    for(unsigned int stripe=task_p->start; stripe < task_p->stop; stripe++) {
        dm_stripe = dm_stripes[stripe];

        /* intrinsics yield about a 2x reduction in runtime on llvm. they
         * were not effective on linux gcc 4.9.1 or 4.9.2. it is unclear
         * if they would be effective on other versions of gcc.
         *
         * one reason they help is that these for loops are not easily
         * autovectorizable. using the intrinsics effectively gets around
         * this. ...although, it also appears that loop unrolling works.
         *
         * it may make sense to revisit the inclusion of intriniscs, however
         * support must be tested at compile time, so it's rather annoying
         * at the moment. basically, we can't assume the presence of avx2.
         */
        //for(j = 0; j < n_samples / 4; j++) {
        //    int offset = j * 4;
        //    ymm0 = _mm256_sub_pd(_mm256_load_pd(embedded_proportions + offset),
        //                         _mm256_load_pd(embedded_proportions + (offset + stripe + 1))); // u - v
        //    ymm1 = _mm256_sub_pd(_mm256_set1_pd(0.0),
        //                         ymm0); // 0.0 - (u - v)
        //    ymm0 = _mm256_max_pd(ymm0, ymm1);  // abs(u - v)
        //    ymm0 = _mm256_fmadd_pd(ymm0,
        //                            _mm256_set1_pd(length),
        //                           _mm256_load_pd(dm_stripe + offset));  // fused mutiply add, dm_stripe[offset] += (abs(u - v) * length)
        //    _mm256_store_pd(dm_stripe + offset, ymm0);  //store
        //}

        //if((n_samples % 4) != 0) {
        //    for(int k = n_samples - (n_samples % 4); k < n_samples; k++) {
        //        double u = embedded_proportions[k];
        //        ////double v = alt_proportions[j];
        //        double v = embedded_proportions[k + stripe + 1];
        //        dm_stripe[k] += fabs(u - v) * length;
        //    }
        //}
        
        //for(int k = 0; k < n_samples; k++) {
        //    double u = embedded_proportions[k];
        //    double v = embedded_proportions[k + stripe + 1];
        //    dm_stripe[k] += fabs(u - v) * length;
        //}
        for(unsigned int j = 0; j < task_p->n_samples / 4; j++) {
            int k = j * 4;
            double u1 = embedded_proportions[k];
            double u2 = embedded_proportions[k + 1];
            double u3 = embedded_proportions[k + 2];
            double u4 = embedded_proportions[k + 3];

            double v1 = embedded_proportions[k + stripe + 1];
            double v2 = embedded_proportions[k + stripe + 2];
            double v3 = embedded_proportions[k + stripe + 3];
            double v4 = embedded_proportions[k + stripe + 4];
            
            dm_stripe[k] += fabs(u1 - v1) * length;
            dm_stripe[k + 1] += fabs(u2 - v2) * length;
            dm_stripe[k + 2] += fabs(u3 - v3) * length;
            dm_stripe[k + 3] += fabs(u4 - v4) * length;
        }

        if((task_p->n_samples % 4) != 0) {
            for(unsigned int k = task_p->n_samples - (task_p->n_samples % 4); k < task_p->n_samples; k++) {
                double u = embedded_proportions[k];
                double v = embedded_proportions[k + stripe + 1];
 
                dm_stripe[k] += fabs(u - v) * length;
            }
        }
    }
}

void _normalized_weighted_unifrac_task(std::vector<double*> &__restrict__ dm_stripes, 
                                       std::vector<double*> &__restrict__ dm_stripes_total,
                                       double* __restrict__ embedded_proportions, 
                                       double length, 
                                       const su::task_parameters* task_p) {
    double *dm_stripe;
    double *dm_stripe_total;

    // point of thread
    for(unsigned int stripe = task_p->start; stripe < task_p->stop; stripe++) {
        dm_stripe = dm_stripes[stripe];
        dm_stripe_total = dm_stripes_total[stripe];

        for(unsigned int j = 0; j < task_p->n_samples / 4; j++) {
            int k = j * 4;
            double u1 = embedded_proportions[k];
            double u2 = embedded_proportions[k + 1];
            double u3 = embedded_proportions[k + 2];
            double u4 = embedded_proportions[k + 3];
         
            double v1 = embedded_proportions[k + stripe + 1];
            double v2 = embedded_proportions[k + stripe + 2];
            double v3 = embedded_proportions[k + stripe + 3];
            double v4 = embedded_proportions[k + stripe + 4];
               
            dm_stripe[k] += fabs(u1 - v1) * length;
            dm_stripe[k + 1] += fabs(u2 - v2) * length;
            dm_stripe[k + 2] += fabs(u3 - v3) * length;
            dm_stripe[k + 3] += fabs(u4 - v4) * length;

            dm_stripe_total[k] += (u1 + v1) * length;
            dm_stripe_total[k + 1] += (u2 + v2) * length;
            dm_stripe_total[k + 2] += (u3 + v3) * length;
            dm_stripe_total[k + 3] += (u4 + v4) * length;
        }

        if((task_p->n_samples % 4) != 0) {
            for(unsigned int k = task_p->n_samples - (task_p->n_samples % 4); k < task_p->n_samples; k++) {
                double u = embedded_proportions[k];
                double v = embedded_proportions[k + stripe + 1];
                   
                dm_stripe[k] += fabs(u - v) * length;
                dm_stripe_total[k] += (u + v) * length;
            }
        }
    }
}

void _generalized_unifrac_task(std::vector<double*> &__restrict__ dm_stripes, 
                               std::vector<double*> &__restrict__ dm_stripes_total,
                               double* __restrict__ embedded_proportions, 
                               double length, 
                               const su::task_parameters* task_p) {
    double *dm_stripe;
    double *dm_stripe_total;

    // point of thread
    for(unsigned int stripe = task_p->start; stripe < task_p->stop; stripe++) {
        dm_stripe = dm_stripes[stripe];
        dm_stripe_total = dm_stripes_total[stripe];

        for(unsigned int j = 0; j < task_p->n_samples; j++) {
            double u1 = embedded_proportions[j];
            double v1 = embedded_proportions[j + stripe + 1];
            double sum1 = u1 + v1;
            if(sum1 != 0.0) {
                double sub1 = fabs(u1 - v1);
                double sum_pow1 = pow(sum1, task_p->g_unifrac_alpha) * length;
                dm_stripe[j] += sum_pow1 * (sub1 / sum1);
                dm_stripe_total[j] += sum_pow1;
            }
        }
    }
}

void _unweighted_unifrac_task(std::vector<double*> &__restrict__ dm_stripes, 
                              std::vector<double*> &__restrict__ dm_stripes_total,
                              double* __restrict__ embedded_proportions, 
                              double length,  
                              const su::task_parameters* task_p) {
    double *dm_stripe;
    double *dm_stripe_total;
    
    for(unsigned int stripe = task_p->start; stripe < task_p->stop; stripe++) {
        dm_stripe = dm_stripes[stripe];
        dm_stripe_total = dm_stripes_total[stripe];

        for(unsigned int j = 0; j < task_p->n_samples / 4; j++) {
            int k = j * 4;
            int32_t u1 = embedded_proportions[k] > 0;
            int32_t u2 = embedded_proportions[k + 1] > 0;
            int32_t u3 = embedded_proportions[k + 2] > 0;
            int32_t u4 = embedded_proportions[k + 3] > 0;
 
            int32_t v1 = embedded_proportions[k + stripe + 1] > 0;
            int32_t v2 = embedded_proportions[k + stripe + 2] > 0;
            int32_t v3 = embedded_proportions[k + stripe + 3] > 0;
            int32_t v4 = embedded_proportions[k + stripe + 4] > 0;

            dm_stripe[k] += (u1 ^ v1) * length;
            dm_stripe[k + 1] += (u2 ^ v2) * length;
            dm_stripe[k + 2] += (u3 ^ v3) * length;
            dm_stripe[k + 3] += (u4 ^ v4) * length;
 
            dm_stripe_total[k] += (u1 | v1) * length;
            dm_stripe_total[k + 1] += (u2 | v2) * length;
            dm_stripe_total[k + 2] += (u3 | v3) * length;
            dm_stripe_total[k + 3] += (u4 | v4) * length;
        }
        
        if((task_p->n_samples % 4) != 0) {
            for(unsigned int k = task_p->n_samples - (task_p->n_samples % 4); k < task_p->n_samples; k++) {
                int32_t u = embedded_proportions[k] > 0;
                int32_t v = embedded_proportions[k + stripe + 1] > 0;

                dm_stripe[k] += (u ^ v) * length;
                dm_stripe_total[k] += (u | v) * length;
            }
        }
    }
}


void progressbar(float progress) {
	// from http://stackoverflow.com/a/14539953
    //
    // could encapsulate into a classs for displaying time elapsed etc
	int barWidth = 70;
    std::cout << "[";
    int pos = barWidth * progress;
    for (int i = 0; i < barWidth; ++i) {
        if (i < pos) std::cout << "=";
        else if (i == pos) std::cout << ">";
        else std::cout << " ";
    }
    std::cout << "] " << int(progress * 100.0) << " %\r";
    std::cout.flush();
}

void initialize_embedded(double*& prop, const su::task_parameters* task_p) {
	posix_memalign((void **)&prop, 32, sizeof(double) * task_p->n_samples * 2);
    if(prop == NULL) {
        fprintf(stderr, "Failed to allocate %zd bytes; [%s]:%d\n", 
                sizeof(double) * task_p->n_samples * 2, __FILE__, __LINE__);
        exit(EXIT_FAILURE);
    }
}

void initialize_sample_counts(double*& counts, const su::task_parameters* task_p, biom &table) {
	posix_memalign((void **)&counts, 32, sizeof(double) * task_p->n_samples * 2);
    if(counts == NULL) {
        fprintf(stderr, "Failed to allocate %zd bytes; [%s]:%d\n", 
                sizeof(double) * task_p->n_samples, __FILE__, __LINE__);
        exit(EXIT_FAILURE);
    }
    for(unsigned int i = 0; i < table.n_samples; i++) {
        counts[i] = table.sample_counts[i];
        counts[i + table.n_samples] = table.sample_counts[i];
    }
}

void initialize_stripes(std::vector<double*> &dm_stripes, 
                        std::vector<double*> &dm_stripes_total, 
                        Method unifrac_method, 
                        const su::task_parameters* task_p) {
    for(unsigned int i = task_p->start; i < task_p->stop; i++){
        posix_memalign((void **)&dm_stripes[i], 32, sizeof(double) * task_p->n_samples);
        if(dm_stripes[i] == NULL) {
            fprintf(stderr, "Failed to allocate %zd bytes; [%s]:%d\n", 
                    sizeof(double) * task_p->n_samples, __FILE__, __LINE__);
            exit(EXIT_FAILURE);
        }
        for(unsigned int j = 0; j < task_p->n_samples; j++)
            dm_stripes[i][j] = 0.;

        if(unifrac_method == unweighted || unifrac_method == weighted_normalized) {
            posix_memalign((void **)&dm_stripes_total[i], 32, sizeof(double) * task_p->n_samples);
            if(dm_stripes_total[i] == NULL) {
                fprintf(stderr, "Failed to allocate %zd bytes; [%s]:%d\n", 
                        sizeof(double) * task_p->n_samples, __FILE__, __LINE__);
                exit(EXIT_FAILURE);
            }
            for(unsigned int j = 0; j < task_p->n_samples; j++)
                dm_stripes_total[i][j] = 0.;
        }
    }
}


void su::unifrac(biom &table,
                 BPTree &tree, 
                 Method unifrac_method,
                 std::vector<double*> &dm_stripes,
                 std::vector<double*> &dm_stripes_total,
                 const su::task_parameters* task_p) {

    if(table.n_samples != task_p->n_samples) {
        fprintf(stderr, "Task and table n_samples not equal\n");
        exit(EXIT_FAILURE);
    }

    void (*func)(std::vector<double*>&,  // dm_stripes
                 std::vector<double*>&,  // dm_stripes_total
                 double*,                // embedded_proportions
                 double,                 // length
                 const su::task_parameters*);

    switch(unifrac_method) {
        case unweighted:
            func = &su::_unweighted_unifrac_task;
            break;
        case weighted_normalized:
            func = &su::_normalized_weighted_unifrac_task;
            break;
        case weighted_unnormalized:
            func = &su::_unnormalized_weighted_unifrac_task;
            break;
        case generalized:
            func = &su::_generalized_unifrac_task;
            break;
        case generalized:
            func = &_generalized_unifrac_task;
            break;
    }
    PropStack propstack(table.n_samples);

    uint32_t node;
    double *node_proportions;
    double *embedded_proportions; 
    double length;

<<<<<<< HEAD
    initialize_embedded(embedded_proportions, task_p);
    initialize_stripes(std::ref(dm_stripes), std::ref(dm_stripes_total), unifrac_method, task_p);
=======
    // thread local memory
    for(unsigned int i = task_p->start; i < task_p->stop; i++){
        posix_memalign((void **)&dm_stripes[i], 32, sizeof(double) * table.n_samples);
        if(dm_stripes[i] == NULL) {
            fprintf(stderr, "Failed to allocate %zd bytes; [%s]:%d\n", 
                    sizeof(double) * table.n_samples, __FILE__, __LINE__);
            exit(EXIT_FAILURE);
        }
        for(unsigned int j = 0; j < table.n_samples; j++)
            dm_stripes[i][j] = 0.;

        if(unifrac_method == unweighted || unifrac_method == weighted_normalized) {
            posix_memalign((void **)&dm_stripes_total[i], 32, sizeof(double) * table.n_samples);
            if(dm_stripes_total[i] == NULL) {
                fprintf(stderr, "Failed to allocate %zd bytes; [%s]:%d\n", 
                        sizeof(double) * table.n_samples, __FILE__, __LINE__);
                exit(EXIT_FAILURE);
            }
            for(unsigned int j = 0; j < table.n_samples; j++)
                dm_stripes_total[i][j] = 0.;
        }
    }
>>>>>>> 69665031

    // - 1 to avoid root   
    for(unsigned int k = 0; k < (tree.nparens / 2) - 1; k++) {
        node = tree.postorderselect(k);
        length = tree.lengths[node];

        node_proportions = propstack.pop(node);
        set_proportions(node_proportions, tree, node, table, propstack);
        embed_proportions(embedded_proportions, node_proportions, task_p->n_samples);

        /*
         * The values in the example vectors correspond to index positions of an 
         * element in the resulting distance matrix. So, in the example below, 
         * the following can be interpreted:
         *
         * [0 1 2]
         * [1 2 3]
         *
         * As comparing the sample for row 0 against the sample for col 1, the
         * sample for row 1 against the sample for col 2, the sample for row 2
         * against the sample for col 3.
         *
         * In other words, we're computing stripes of a distance matrix. In the
         * following example, we're computing over 6 samples requiring 3 
         * stripes.
         *
         * A; stripe == 0
         * [0 1 2 3 4 5]
         * [1 2 3 4 5 0]
         *
         * B; stripe == 1
         * [0 1 2 3 4 5]
         * [2 3 4 5 0 1]
         *
         * C; stripe == 2
         * [0 1 2 3 4 5]
         * [3 4 5 0 1 2]
         *
         * The stripes end up computing the following positions in the distance
         * matrix.
         *
         * x A B C x x
         * x x A B C x
         * x x x A B C
         * C x x x A B
         * B C x x x A
         * A B C x x x
         *
         * However, we store those stripes as vectors, ie
         * [ A A A A A A ]
         *
         * We end up performing N / 2 redundant calculations on the last stripe 
         * (see C) but that is small over large N.  
         */
        func(dm_stripes, dm_stripes_total, embedded_proportions, length, task_p);
        
        // should make this compile-time support
        //if((tid == 0) && ((k % 1000) == 0))
 	    //    progressbar((float)k / (float)(tree.nparens / 2));       
    }
    
    if(unifrac_method == weighted_normalized || unifrac_method == unweighted || unifrac_method == generalized) {
        for(unsigned int i = task_p->start; i < task_p->stop; i++) {
            for(unsigned int j = 0; j < task_p->n_samples; j++) {
                dm_stripes[i][j] = dm_stripes[i][j] / dm_stripes_total[i][j];
            }
        }
    }
    
    free(embedded_proportions);
}

void su::unifrac_vaw(biom &table,
                     BPTree &tree, 
                     Method unifrac_method,
                     std::vector<double*> &dm_stripes,
                     std::vector<double*> &dm_stripes_total,
                     const su::task_parameters* task_p) {

    if(table.n_samples != task_p->n_samples) {
        fprintf(stderr, "Task and table n_samples not equal\n");
        exit(EXIT_FAILURE);
    }

    void (*func)(std::vector<double*>&,  // dm_stripes
                 std::vector<double*>&,  // dm_stripes_total
                 double*,                // embedded_proportions
                 double*,                // embedded_counts
                 double*,                // sample total counts
                 double,                 // length
                 const su::task_parameters*);

    switch(unifrac_method) {
        case unweighted:
            func = &su::_vaw_unweighted_unifrac_task;
            break;
        case weighted_normalized:
            func = &su::_vaw_normalized_weighted_unifrac_task;
            break;
        case weighted_unnormalized:
            func = &su::_vaw_unnormalized_weighted_unifrac_task;
            break;
        case generalized:
            func = &su::_vaw_generalized_unifrac_task;
            break;
    }
    PropStack propstack(table.n_samples);
    PropStack countstack(table.n_samples);

    uint32_t node;
    double *node_proportions;
    double *node_counts;
    double *embedded_proportions; 
    double *embedded_counts; 
    double *sample_total_counts;
    double length;

    initialize_embedded(embedded_proportions, task_p);
    initialize_embedded(embedded_counts, task_p);
    initialize_sample_counts(sample_total_counts, task_p, table);
    initialize_stripes(std::ref(dm_stripes), std::ref(dm_stripes_total), unifrac_method, task_p);

    // - 1 to avoid root   
    for(unsigned int k = 0; k < (tree.nparens / 2) - 1; k++) {
        node = tree.postorderselect(k);
        length = tree.lengths[node];

        node_proportions = propstack.pop(node);
        node_counts = countstack.pop(node);

        set_proportions(node_proportions, tree, node, table, propstack);
        set_proportions(node_counts, tree, node, table, countstack, false);

        embed_proportions(embedded_proportions, node_proportions, task_p->n_samples);
        embed_proportions(embedded_counts, node_counts, task_p->n_samples);

        func(dm_stripes, dm_stripes_total, embedded_proportions, embedded_counts, sample_total_counts, length, task_p);
    }
    
    if(unifrac_method == weighted_normalized || unifrac_method == unweighted || unifrac_method == generalized) {
        for(unsigned int i = task_p->start; i < task_p->stop; i++) {
            for(unsigned int j = 0; j < task_p->n_samples; j++) {
                dm_stripes[i][j] = dm_stripes[i][j] / dm_stripes_total[i][j];
            }
        }
    }
    
    free(embedded_proportions);
    free(embedded_counts);
    free(sample_total_counts);
}
void su::set_proportions(double* props, 
                         BPTree &tree, 
                         uint32_t node, 
                         biom &table, 
                         PropStack &ps,
                         bool normalize) {
    if(tree.isleaf(node)) {
       table.get_obs_data(tree.names[node], props);
       for(unsigned int i = 0; i < table.n_samples; i++) {
           props[i] = props[i];
           if(normalize)
               props[i] /= table.sample_counts[i];
       }

    } else {
        unsigned int current = tree.leftchild(node);
        unsigned int right = tree.rightchild(node);
        double *vec;
        
        for(unsigned int i = 0; i < table.n_samples; i++)
            props[i] = 0;

        while(current <= right && current != 0) {
            vec = ps.get(current);  // pull from prop map
            ps.push(current);  // remove from prop map, place back on stack

            for(unsigned int i = 0; i < table.n_samples; i++)
                props[i] = props[i] + vec[i];

            current = tree.rightsibling(current);
        }
    }    
}

std::vector<double*> su::make_strides(unsigned int n_samples) {
    uint32_t n_rotations = (n_samples + 1) / 2;
    std::vector<double*> dm_stripes(n_rotations);

    for(unsigned int i = 0; i < n_rotations; i++) {
        double* tmp;
        posix_memalign((void **)&tmp, 32, sizeof(double) * n_samples);
        if(tmp == NULL) {
            fprintf(stderr, "Failed to allocate %zd bytes; [%s]:%d\n", 
                    sizeof(double) * n_samples, __FILE__, __LINE__);
            exit(EXIT_FAILURE);
        }
        for(unsigned int j = 0; j < n_samples; j++)
            tmp[j] = 0.0;
        dm_stripes[i] = tmp;
    }    
    return dm_stripes;
}<|MERGE_RESOLUTION|>--- conflicted
+++ resolved
@@ -413,33 +413,8 @@
     double *embedded_proportions; 
     double length;
 
-<<<<<<< HEAD
     initialize_embedded(embedded_proportions, task_p);
     initialize_stripes(std::ref(dm_stripes), std::ref(dm_stripes_total), unifrac_method, task_p);
-=======
-    // thread local memory
-    for(unsigned int i = task_p->start; i < task_p->stop; i++){
-        posix_memalign((void **)&dm_stripes[i], 32, sizeof(double) * table.n_samples);
-        if(dm_stripes[i] == NULL) {
-            fprintf(stderr, "Failed to allocate %zd bytes; [%s]:%d\n", 
-                    sizeof(double) * table.n_samples, __FILE__, __LINE__);
-            exit(EXIT_FAILURE);
-        }
-        for(unsigned int j = 0; j < table.n_samples; j++)
-            dm_stripes[i][j] = 0.;
-
-        if(unifrac_method == unweighted || unifrac_method == weighted_normalized) {
-            posix_memalign((void **)&dm_stripes_total[i], 32, sizeof(double) * table.n_samples);
-            if(dm_stripes_total[i] == NULL) {
-                fprintf(stderr, "Failed to allocate %zd bytes; [%s]:%d\n", 
-                        sizeof(double) * table.n_samples, __FILE__, __LINE__);
-                exit(EXIT_FAILURE);
-            }
-            for(unsigned int j = 0; j < table.n_samples; j++)
-                dm_stripes_total[i][j] = 0.;
-        }
-    }
->>>>>>> 69665031
 
     // - 1 to avoid root   
     for(unsigned int k = 0; k < (tree.nparens / 2) - 1; k++) {
