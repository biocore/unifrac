--- conflicted
+++ resolved
@@ -323,35 +323,21 @@
 }
 
 void initialize_embedded(double*& prop, const su::task_parameters* task_p) {
-<<<<<<< HEAD
-	posix_memalign((void **)&prop, 32, sizeof(double) * task_p->n_samples * 2);
-    if(prop == NULL) {
-        fprintf(stderr, "Failed to allocate %zd bytes; [%s]:%d\n", 
-                sizeof(double) * task_p->n_samples * 2, __FILE__, __LINE__);
-=======
     int err = 0;
     err = posix_memalign((void **)&prop, 32, sizeof(double) * task_p->n_samples * 2);
     if(prop == NULL || err != 0) {
         fprintf(stderr, "Failed to allocate %zd bytes, err %d; [%s]:%d\n", 
                 sizeof(double) * task_p->n_samples * 2, err, __FILE__, __LINE__);
->>>>>>> 0b4659d7
         exit(EXIT_FAILURE);
     }
 }
 
 void initialize_sample_counts(double*& counts, const su::task_parameters* task_p, biom &table) {
-<<<<<<< HEAD
-	posix_memalign((void **)&counts, 32, sizeof(double) * task_p->n_samples * 2);
-    if(counts == NULL) {
-        fprintf(stderr, "Failed to allocate %zd bytes; [%s]:%d\n", 
-                sizeof(double) * task_p->n_samples, __FILE__, __LINE__);
-=======
     int err = 0;
     err = posix_memalign((void **)&counts, 32, sizeof(double) * task_p->n_samples * 2);
     if(counts == NULL || err != 0) {
         fprintf(stderr, "Failed to allocate %zd bytes, err %d; [%s]:%d\n", 
                 sizeof(double) * task_p->n_samples, err, __FILE__, __LINE__);
->>>>>>> 0b4659d7
         exit(EXIT_FAILURE);
     }
     for(unsigned int i = 0; i < table.n_samples; i++) {
@@ -364,37 +350,22 @@
                         std::vector<double*> &dm_stripes_total, 
                         Method unifrac_method, 
                         const su::task_parameters* task_p) {
-<<<<<<< HEAD
-    for(unsigned int i = task_p->start; i < task_p->stop; i++){
-        posix_memalign((void **)&dm_stripes[i], 32, sizeof(double) * task_p->n_samples);
-        if(dm_stripes[i] == NULL) {
-            fprintf(stderr, "Failed to allocate %zd bytes; [%s]:%d\n", 
-                    sizeof(double) * task_p->n_samples, __FILE__, __LINE__);
-=======
     int err = 0;
     for(unsigned int i = task_p->start; i < task_p->stop; i++){
         err = posix_memalign((void **)&dm_stripes[i], 32, sizeof(double) * task_p->n_samples);
         if(dm_stripes[i] == NULL || err != 0) {
             fprintf(stderr, "Failed to allocate %zd bytes, err %d; [%s]:%d\n", 
                     sizeof(double) * task_p->n_samples, err, __FILE__, __LINE__);
->>>>>>> 0b4659d7
             exit(EXIT_FAILURE);
         }
         for(unsigned int j = 0; j < task_p->n_samples; j++)
             dm_stripes[i][j] = 0.;
 
         if(unifrac_method == unweighted || unifrac_method == weighted_normalized) {
-<<<<<<< HEAD
-            posix_memalign((void **)&dm_stripes_total[i], 32, sizeof(double) * task_p->n_samples);
-            if(dm_stripes_total[i] == NULL) {
-                fprintf(stderr, "Failed to allocate %zd bytes; [%s]:%d\n", 
-                        sizeof(double) * task_p->n_samples, __FILE__, __LINE__);
-=======
             err = posix_memalign((void **)&dm_stripes_total[i], 32, sizeof(double) * task_p->n_samples);
             if(dm_stripes_total[i] == NULL || err != 0) {
                 fprintf(stderr, "Failed to allocate %zd bytes err %d; [%s]:%d\n", 
                         sizeof(double) * task_p->n_samples, err, __FILE__, __LINE__);
->>>>>>> 0b4659d7
                 exit(EXIT_FAILURE);
             }
             for(unsigned int j = 0; j < task_p->n_samples; j++)
@@ -434,12 +405,9 @@
             break;
         case generalized:
             func = &su::_generalized_unifrac_task;
-<<<<<<< HEAD
-=======
             break;
         default:
             func = NULL;
->>>>>>> 0b4659d7
             break;
     }
 
@@ -562,8 +530,6 @@
         case generalized:
             func = &su::_vaw_generalized_unifrac_task;
             break;
-<<<<<<< HEAD
-=======
         default:
             func = NULL;
             break;
@@ -571,7 +537,6 @@
     if(func == NULL) {
         fprintf(stderr, "Unknown unifrac task\n");
         exit(1);
->>>>>>> 0b4659d7
     }
     PropStack propstack(table.n_samples);
     PropStack countstack(table.n_samples);
