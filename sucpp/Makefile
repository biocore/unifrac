CXX := h5c++

PLATFORM := $(shell uname -s)
COMPILER := $(shell ($(CXX) -v 2>&1) | tr A-Z a-z )

ifdef DEBUG
	OPT = -O0 -DDEBUG=1 --debug -g -ggdb
else
	ifneq (,$(findstring gcc,$(COMPILER)))
		OPT = -O4
		TGTFLAGS = -fwhole-program
	else
		OPT = -O3
	endif
endif

ifeq ($(PREFIX),)
	PREFIX := $(CONDA_PREFIX)
endif

ifeq ($(PLATFORM),Darwin)
	AVX2 := $(shell sysctl -a | grep -c AVX2)
	LDDFLAGS = -dynamiclib -install_name @rpath/libssu.so
else
	AVX2 := $(shell grep "^flags" /proc/cpuinfo | head -n 1 | grep -c avx2)
	LDDFLAGS = -shared
endif

ifeq ($(PERFORMING_CONDA_BUILD),True)
	CPPFLAGS += -mtune=generic
else
	CPPFLAGS += -mfma -march=native
endif

CPPFLAGS += -Wall -Wextra -std=c++11 -pedantic -I. $(OPT) -fPIC

test: tree.o test_su.cpp biom.o unifrac.o unifrac_task.o api.o
	echo $(CPPFLAGS)
	$(CXX) $(CPPFLAGS) -v -echo -Wno-unused-parameter test_su.cpp -o test_su tree.o biom.o unifrac.o unifrac_task.o api.o -pthread
	$(CXX) $(CPPFLAGS) -v -echo -Wno-unused-parameter test_api.cpp -o test_api tree.o biom.o unifrac.o unifrac_task.o api.o -pthread

main: tree.o biom.o unifrac.o cmd.o unifrac_task.o api.o
<<<<<<< HEAD
	$(CXX) $(CPPFLAGS) su.cpp -o ssu tree.o biom.o unifrac.o cmd.o unifrac_task.o api.o -lhdf5_cpp -pthread
	$(CXX) $(CPPFLAGS) faithpd.cpp -o faithpd tree.o biom.o unifrac.o cmd.o unifrac_task.o api.o -lhdf5_cpp -pthread
=======
	$(CXX) $(CPPFLAGS) -v -echo su.cpp -o ssu tree.o biom.o unifrac.o cmd.o unifrac_task.o api.o -lhdf5_cpp -pthread
>>>>>>> c747e0c3
	cp ssu ${PREFIX}/bin/
	cp faithpd ${PREFIX}/bin/

rapi_test: main
	mkdir -p ~/.R
	if [ -a ~/.R/Makevars ] ; \
	then \
		echo "WARNING: OVERWRITING ~/.R/Makevars" ; \
		echo "The original Makevars file has been copied to ~/.R/Makevars" ;\
		cp ~/.R/Makevars Makevars-original ; \
	fi;
	echo CXX1X=h5c++ > ~/.R/Makevars
	echo CXX=h5c++ >> ~/.R/Makevars 
	echo CC=h5c++ >> ~/.R/Makevars
	pushd R_interface && Rscript rapi_test.R; popd
	
api: tree.o biom.o unifrac.o cmd.o unifrac_task.o
	$(CXX) $(CPPFLAGS) -v -echo api.cpp -c -o api.o -fPIC
	$(CXX) $(LDDFLAGS) -v -echo -o libssu.so tree.o biom.o unifrac.o cmd.o unifrac_task.o api.o -lc -lhdf5_cpp -L$(PREFIX)/lib
	cp libssu.so ${PREFIX}/lib/

capi_test: api
	gcc -std=c99 capi_test.c -lssu -L${PREFIX}/lib -o capi_test
	LD_LIBRARY_PATH="${PREFIX}/lib":"./capi_test"

%.o: %.cpp %.hpp
	$(CXX) $(CPPFLAGS) -c -echo -c $< -o $@

clean:
	-rm -f *.o ssu
<|MERGE_RESOLUTION|>--- conflicted
+++ resolved
@@ -40,12 +40,8 @@
 	$(CXX) $(CPPFLAGS) -v -echo -Wno-unused-parameter test_api.cpp -o test_api tree.o biom.o unifrac.o unifrac_task.o api.o -pthread
 
 main: tree.o biom.o unifrac.o cmd.o unifrac_task.o api.o
-<<<<<<< HEAD
-	$(CXX) $(CPPFLAGS) su.cpp -o ssu tree.o biom.o unifrac.o cmd.o unifrac_task.o api.o -lhdf5_cpp -pthread
+	$(CXX) $(CPPFLAGS) -v -echo su.cpp -o ssu tree.o biom.o unifrac.o cmd.o unifrac_task.o api.o -lhdf5_cpp -pthread
 	$(CXX) $(CPPFLAGS) faithpd.cpp -o faithpd tree.o biom.o unifrac.o cmd.o unifrac_task.o api.o -lhdf5_cpp -pthread
-=======
-	$(CXX) $(CPPFLAGS) -v -echo su.cpp -o ssu tree.o biom.o unifrac.o cmd.o unifrac_task.o api.o -lhdf5_cpp -pthread
->>>>>>> c747e0c3
 	cp ssu ${PREFIX}/bin/
 	cp faithpd ${PREFIX}/bin/
 
