# ----------------------------------------------------------------------------
# Copyright (c) 2016-2017, QIIME 2 development team.
#
# Distributed under the terms of the Modified BSD License.
#
# The full license is in the file LICENSE, distributed with this software.
# ----------------------------------------------------------------------------

from qiime2.plugin import (Plugin, Properties, Int, Float, Bool)
from q2_types.feature_table import FeatureTable, Frequency
from q2_types.distance_matrix import DistanceMatrix
from q2_types.tree import Phylogeny, Rooted

import q2_state_unifrac


plugin = Plugin(
    name='state-unifrac',
    version=q2_state_unifrac.__version__,
    website='https://github.com/wasade/q2-state-unifrac',
    package='q2_state_unifrac',
    user_support_text='https://github.com/wasade/q2-state-unifrac/issues',
    citation_text=None,
    description=("An implementation of the Strided State UniFrac algorithm. "
                 "Multiple different types of UniFrac are available, "
                 "including Generalized UniFrac (Chen et al. 2012), "
                 "Variance Adjusted UniFrac (Chang et al. 2011), "
                 "as well as Weighted normalized and unnormalized UniFrac "
                 "(Lozupone et al. 2007), unweighted UniFrac "
                 "(Lozupone et al. 2005), and metagenomic UniFrac "
                 "(Lozupone et al. 2008)."),
    short_description="Plugin for Strided State UniFrac."
)


plugin.methods.register_function(
    function=q2_state_unifrac.unweighted,
    inputs={'table': FeatureTable[Frequency] % Properties('uniform-sampling'),
            'phylogeny': Phylogeny[Rooted]},
    parameters={'threads': Int,
                'variance_adjusted': Bool},
    parameter_descriptions={'threads': 'The number of threads to use.',
                            'variance_adjusted':
                                ('Perform variance adjustment based on '
                                 'Chang et al. BMC Bioinformatics 2011')},
    input_descriptions={
        'table': 'A rarefied FeatureTable',
        'phylogeny': ('A rooted phylogeny which relates the observations in '
                      'the table.')
    },
    outputs=[('distance_matrix', DistanceMatrix % Properties('phylogenetic'))],
    name='Unweighted UniFrac',
    description=('This method computes unweighted UniFrac as described in '
                 'Lozupone and Knight 2005 Appl Environ Microbiol; '
                 'DOI: 10.1128/AEM.71.12.8228-8235.2005')
)


plugin.methods.register_function(
    function=q2_state_unifrac.weighted_unnormalized,
    inputs={'table': FeatureTable[Frequency] % Properties('uniform-sampling'),
            'phylogeny': Phylogeny[Rooted]},
    parameters={'threads': Int,
                'variance_adjusted': Bool},
    parameter_descriptions={'threads': 'The number of threads to use.',
                            'variance_adjusted':
                                ('Perform variance adjustment based on '
                                 'Chang et al. BMC Bioinformatics 2011')},
    input_descriptions={
        'table': 'A rarefied FeatureTable',
        'phylogeny': ('A rooted phylogeny which relates the observations in '
                      'the table.')
    },
    outputs=[('distance_matrix', DistanceMatrix % Properties('phylogenetic'))],
    name='Weighted unnormalizd UniFrac',
    description=('This method computes weighted unnormalized UniFrac as '
                 'described in Lozupone et al. 2007 Appl Environ Microbiol; '
                 'DOI: 10.1128/AEM.01996-06')
)


plugin.methods.register_function(
    function=q2_state_unifrac.weighted_normalized,
    inputs={'table': FeatureTable[Frequency] % Properties('uniform-sampling'),
            'phylogeny': Phylogeny[Rooted]},
    parameters={'threads': Int,
                'variance_adjusted': Bool},
    parameter_descriptions={'threads': 'The number of threads to use.',
                            'variance_adjusted':
                                ('Perform variance adjustment based on '
                                 'Chang et al. BMC Bioinformatics 2011')},
    input_descriptions={
        'table': 'A rarefied FeatureTable',
        'phylogeny': ('A rooted phylogeny which relates the observations in '
                      'the table.')
    },
    outputs=[('distance_matrix', DistanceMatrix % Properties('phylogenetic'))],
    name='Weighted normalized UniFrac',
    description=('This method computes weighted normalized UniFrac as '
                 'described in Lozupone et al. 2007 Appl Environ Microbiol; '
                 'DOI: 10.1128/AEM.01996-06')
)


plugin.methods.register_function(
    function=q2_state_unifrac.generalized,
    inputs={'table': FeatureTable[Frequency] % Properties('uniform-sampling'),
            'phylogeny': Phylogeny[Rooted]},
    parameters={'threads': Int,
                'variance_adjusted': Bool,
                'alpha': Float},
    parameter_descriptions={'threads': 'The number of threads to use.',
                            'variance_adjusted':
                                ('Perform variance adjustment based on '
                                 'Chang et al. BMC Bioinformatics 2011'),
                            'alpha': ('The value of alpha controls importance '
                                      'of sample proportions. 1.0 is '
                                      'weighted normalized UniFrac. 0.0 is '
                                      'close to unweighted UniFrac, but only '
                                      'if the sample proportions are '
                                      'dichotomized.')},
    input_descriptions={
        'table': 'A rarefied FeatureTable',
        'phylogeny': ('A rooted phylogeny which relates the observations in '
                      'the table.')
    },
    outputs=[('distance_matrix', DistanceMatrix % Properties('phylogenetic'))],
    name='Generalized UniFrac',
    description=('This method computes Generalized UniFrac as described in '
                 'Chen et al. 2012 Bioinformatics; '
                 'DOI: 10.1093/bioinformatics/bts342')
<<<<<<< HEAD
)


# plugin.methods.register_function(
#     function=q2_state_unifrac.meta,
#     inputs={'table': FeatureTable[Frequency] % Properties('uniform-sampling'),  # noqa
#             'phylogeny': Phylogeny[Rooted]},
#     parameters={'threads': Int,
#                 'variance_adjusted': Bool,
#                 'alpha': Float},
#     parameter_descriptions={'threads': 'The number of threads to use.',
#                             'variance_adjusted':
#                                 ('Perform variance adjustment based on '
#                                  'Chang et al. BMC Bioinformatics 2011'),
#                             'alpha': ('The value of alpha controls importance '  # noqa
#                                       'of sample proportions. 1.0 is '
#                                       'weighted normalized UniFrac. 0.0 is '
#                                       'close to unweighted UniFrac, but only '  # noqa
#                                       'if the sample proportions are '
#                                       'dichotomized.')},
#     input_descriptions={
#         'table': 'A rarefied FeatureTable',
#         'phylogeny': ('A rooted phylogeny which relates the observations in '
#                       'the table.')
#     },
#     outputs=[('distance_matrix', DistanceMatrix % Properties('phylogenetic'))],  # noqa
#     name='Metagenomic UniFrac',
#     description=('This method computes Metagenomic UniFrac as described in '
#                  'Lozupone et al. 2008 PNAS; '
#                  'DOI: 10.1073/pnas.0807339105')
# )
=======
)
>>>>>>> 0b4659d7
<|MERGE_RESOLUTION|>--- conflicted
+++ resolved
@@ -129,9 +129,7 @@
     description=('This method computes Generalized UniFrac as described in '
                  'Chen et al. 2012 Bioinformatics; '
                  'DOI: 10.1093/bioinformatics/bts342')
-<<<<<<< HEAD
 )
-
 
 # plugin.methods.register_function(
 #     function=q2_state_unifrac.meta,
@@ -160,7 +158,4 @@
 #     description=('This method computes Metagenomic UniFrac as described in '
 #                  'Lozupone et al. 2008 PNAS; '
 #                  'DOI: 10.1073/pnas.0807339105')
-# )
-=======
-)
->>>>>>> 0b4659d7
+# )