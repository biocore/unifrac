--- conflicted
+++ resolved
@@ -23,13 +23,8 @@
         raise ValueError("ssu could not be located!")
 
 
-<<<<<<< HEAD
-def _run(table_fp, tree_fp, output_fp, threads, method):
-    cmd = ['ssu',
-=======
 def _run(table_fp, tree_fp, output_fp, method):
     cmd = [resource_filename(*ARGS),
->>>>>>> 59313783
            '-i', table_fp,
            '-t', tree_fp,
            '-o', output_fp,
